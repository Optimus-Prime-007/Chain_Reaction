--- conflicted
+++ resolved
@@ -1,5 +1,3 @@
-<<<<<<< HEAD
-=======
 from __future__ import annotations # For type hint Node in parent: Optional[Node]
 import math
 import numpy as np
@@ -267,5 +265,4 @@
         # probabilities = probabilities / np.sum(probabilities) # Re-normalize if concerned
         
         chosen_idx = np.random.choice(len(moves), p=probabilities)
-        return moves[chosen_idx]
->>>>>>> 31e50b41
+        return moves[chosen_idx]
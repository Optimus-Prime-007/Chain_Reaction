<<<<<<< HEAD
import copy # For deepcopy
from typing import List, Optional, Tuple
from collections import deque

# Assuming models.py is in the parent directory 'ai'
# Adjust based on actual execution environment if this relative import fails
try:
    from ..models import GameState, Position, PlayerId, CellState, GameStatus, GridSizeConfig, PlayerInfo, Grid
except ImportError:
    # Fallback for environments where the relative import might not work as expected
    # This might happen if the script is run directly for testing from a different working directory
    from ai.models import GameState, Position, PlayerId, CellState, GameStatus, GridSizeConfig, PlayerInfo, Grid

def get_critical_mass(row: int, col: int, rows: int, cols: int) -> int:
  """
  Determines the critical mass of a cell in a grid.

  The critical mass is the maximum number of orbs a cell can hold before
  it explodes.

  Args:
    row: The row index of the cell.
    col: The column index of the cell.
    rows: The total number of rows in the grid.
    cols: The total number of columns in the grid.

  Returns:
    The critical mass of the cell.
  """
  if rows == 1 and cols == 1:
    return 1
  elif rows == 1:
    if col == 0 or col == cols - 1:
      return 1
    else:
      return 2
  elif cols == 1:
    if row == 0 or row == rows - 1:
      return 1
    else:
      return 2
  else:  # rows > 1 and cols > 1
    is_corner = (row == 0 or row == rows - 1) and \
                (col == 0 or col == cols - 1)
    is_edge = (row == 0 or row == rows - 1) or \
              (col == 0 or col == cols - 1)

    if is_corner:
      return 2
    elif is_edge:
      return 3
    else:
      return 4

def get_game_status_and_winner(game_state: GameState) -> Tuple[GameStatus, Optional[PlayerId]]:
  """
  Determines the current status of the game and identifies a winner if the
  game has finished.

  Args:
    game_state: The current state of the game.

  Returns:
    A tuple containing the GameStatus (e.g., "active", "finished", "draw")
    and an optional PlayerId of the winner (if the game is finished and
    there's a winner).
  """
  # 1. Initial Check (Too Early To End)
  # Ensures every player has a chance to make at least one move.
  if game_state.turnNumber < len(game_state.players):
    return GameStatus.ACTIVE, None

  # 2. Count Orbs and Active Players
  player_orbs = {p.id: 0 for p in game_state.players}
  players_with_orbs = set()

  for r in range(game_state.gridConfiguration.rows):
    for c in range(game_state.gridConfiguration.cols):
      cell = game_state.grid[r][c]
      if cell.player is not None and cell.orbs > 0:
        # Ensure cell.player is a valid PlayerId before using as a key
        if cell.player in player_orbs:
            player_orbs[cell.player] += cell.orbs
            players_with_orbs.add(cell.player)
        # else:
            # This case implies a cell has orbs for a player not in game_state.players.
            # This should ideally not happen if game state is managed correctly.
            # Consider logging a warning or raising an error if strict consistency is required.
            # print(f"Warning: Cell player {cell.player} has orbs but is not in game_state.players")


  # 3. Determine Winner/Status based on orb count
  if game_state.turnNumber > 0: # This check is now implicitly covered by turnNumber >= len(players)
                               # but kept for clarity for the zero orbs case.
    if len(players_with_orbs) == 0:
      # All orbs have vanished (e.g., simultaneous explosions).
      return GameStatus.DRAW, None
    
    if len(players_with_orbs) == 1:
      winner_id = list(players_with_orbs)[0]
      return GameStatus.FINISHED, winner_id

  # 4. Check for Draw by Max Turns (Optional but Recommended)
  # Using gridConfiguration for rows/cols
  MAX_TURNS = game_state.gridConfiguration.rows * game_state.gridConfiguration.cols * 4
  if game_state.turnNumber > MAX_TURNS:
    return GameStatus.DRAW, None

  # 5. Game is Still Active
  return GameStatus.ACTIVE, None

def get_valid_moves(game_state: GameState) -> List[Position]:
  """
  Identifies all valid moves for the current player.

  A move is valid if the cell is empty or already occupied by the current
  player.

  Args:
    game_state: The current state of the game.

  Returns:
    A list of Position objects representing valid moves.
  """
  valid_moves: List[Position] = []
  rows = game_state.gridConfiguration.rows
  cols = game_state.gridConfiguration.cols
  current_player_id = game_state.currentPlayerId

  for r in range(rows):
    for c in range(cols):
      cell = game_state.grid[r][c]
      if cell.player is None or cell.player == current_player_id:
        valid_moves.append(Position(row=r, col=c))
  return valid_moves

def apply_move(current_game_state: GameState, move: Position, player_id: PlayerId) -> GameState:
  """
  Applies a move to the game state and returns the new game state.

  This function does not modify current_game_state in place.

  Args:
    current_game_state: The current state of the game.
    move: The position of the move to apply.
    player_id: The ID of the player making the move.

  Returns:
    A new GameState object representing the state after the move.
  """
  if current_game_state.currentPlayerId != player_id:
    raise ValueError("Move played by player who is not the current player.")

  new_game_state = copy.deepcopy(current_game_state)

  # Initial Orb Placement
  cell_to_update = new_game_state.grid[move.row][move.col]
  cell_to_update.orbs += 1
  cell_to_update.player = player_id

  # Explosion Logic
  explosion_queue = deque([move])
  rows = new_game_state.gridConfiguration.rows
  cols = new_game_state.gridConfiguration.cols

  while explosion_queue:
    r, c = explosion_queue.popleft().row, explosion_queue.popleft().col # Incorrect: popleft twice
    # Corrected pop:
    # current_pos = explosion_queue.popleft()
    # r, c = current_pos.row, current_pos.col
    # The provided template for popleft was: Pop a (r, c) position from the queue.
    # Position objects are used in queue, so popping Position and then accessing r,c is correct.
    # However, the template deque([move]) adds Position, so popleft() returns Position.
    # The error is in the original template `r, c = explosion_queue.popleft().row, explosion_queue.popleft().col` which would call popleft() twice.
    # Let's fix this by first popping the Position object.
    
    current_pos = explosion_queue.popleft() 
    r, c = current_pos.row, current_pos.col

    cell = new_game_state.grid[r][c]
    crit_mass = get_critical_mass(r, c, rows, cols)

    if cell.orbs >= crit_mass:
      cell.orbs -= crit_mass
      if cell.orbs == 0:
        cell.player = None  # Cell becomes empty

      potential_neighbors = [
          Position(row=r - 1, col=c), Position(row=r + 1, col=c),
          Position(row=r, col=c - 1), Position(row=r, col=c + 1)
      ]

      for neighbor_pos in potential_neighbors:
        nr, nc = neighbor_pos.row, neighbor_pos.col
        if 0 <= nr < rows and 0 <= nc < cols:
          neighbor_cell = new_game_state.grid[nr][nc]
          neighbor_cell.orbs += 1
          neighbor_cell.player = player_id  # Orb capture
          explosion_queue.append(neighbor_pos) # Add to queue for potential chain reaction

  # Update Game Status and Winner
  status, winner = get_game_status_and_winner(new_game_state)
  new_game_state.status = status
  new_game_state.winnerId = winner

  # Switch Current Player
  if new_game_state.status == GameStatus.ACTIVE:
    current_player_index = -1
    for i, p_info in enumerate(new_game_state.players):
        if p_info.id == player_id:
            current_player_index = i
            break
    
    if current_player_index != -1: # Should always be found
        next_player_index = (current_player_index + 1) % len(new_game_state.players)
        new_game_state.currentPlayerId = new_game_state.players[next_player_index].id
    else:
        # This case should ideally not be reached if player_id is always valid
        # and present in new_game_state.players
        # Consider logging an error or raising an exception
        pass


  # Increment Turn Number
  new_game_state.turnNumber += 1

  return new_game_state

def get_initial_state(grid_size_config: GridSizeConfig, players_info: List[PlayerInfo]) -> GameState:
  """
  Creates and returns a new GameState object representing the start of a game.

  Args:
    grid_size_config: Configuration for the grid dimensions.
    players_info: A list of PlayerInfo objects for the players in the game.

  Returns:
    A GameState object representing the initial state of the game.
  """
  # 1. Initialize Grid
  grid: Grid = []
  for r in range(grid_size_config.rows):
    row_list: List[CellState] = []
    for c in range(grid_size_config.cols):
      row_list.append(CellState(player=None, orbs=0))
    grid.append(row_list)

  # 2. Determine Initial Current Player
  current_player_id: Optional[PlayerId] = None
  if players_info:
    current_player_id = players_info[0].id

  # 3. Create GameState Object
  initial_game_state = GameState(
      grid=grid,
      players=players_info,
      currentPlayerId=current_player_id,
      status=GameStatus.ACTIVE,  # Assuming GameStatus.ACTIVE is "active"
      winnerId=None,
      gridConfiguration=grid_size_config, # Corrected from gridSize to gridConfiguration
      turnNumber=0
  )

  return initial_game_state
=======
from typing import List, Optional, Any
from ai.models import GameState, Position, PlayerId

# (Assuming GameState, Position, PlayerId are defined in ai.models)

def get_valid_moves(state: GameState) -> List[Position]:
    """
    Returns a list of all valid moves for the current player in the given state.
    To be implemented based on specific game rules.
    """
    print(f"DEBUG: game_rules.get_valid_moves called for state turn {state.turnNumber}, player {state.currentPlayerId}")
    # Placeholder: Return an empty list or a dummy move if needed for basic testing without full game logic
    # For now, to avoid breaking MCTS which expects moves, let's assume a dummy grid and return one move.
    # This will need to be properly implemented.
    if state.gridSize.rows > 0 and state.gridSize.cols > 0:
        # Example: return a corner if grid exists, otherwise empty list
        # return [Position(row=0, col=0)]
        pass # Placeholder, MCTS should ideally handle empty valid_moves if game ends.
    return [] # Must be implemented

def get_reward(state: GameState, root_player_id: PlayerId) -> float:
    """
    Returns the reward for the root_player_id given a terminal state.
    +1 for win, -1 for loss, 0 for draw.
    Perspective is crucial: reward for `root_player_id`.
    To be implemented based on specific game rules.
    """
    print(f"DEBUG: game_rules.get_reward called for state turn {state.turnNumber}, root_player {root_player_id}, winner {state.winnerId}")
    if state.winnerId is None:
        return 0.0  # Draw or ongoing (though should be terminal for reward)
    if state.winnerId == root_player_id:
        return 1.0  # root_player_id wins
    else:
        return -1.0 # root_player_id loses (opponent won)

def is_terminal(state: GameState) -> bool:
    """
    Checks if the given state is a terminal state (game over).
    To be implemented based on specific game rules.
    """
    print(f"DEBUG: game_rules.is_terminal called for state turn {state.turnNumber}, status {state.status}")
    return state.status == "finished" or state.status == "draw" # Based on GameState model

def apply_move(state: GameState, move: Position, player_id: PlayerId) -> GameState:
    """
    Applies the given move for the player_id to the state and returns a NEW GameState object.
    This function must not modify the input state (immutable states are preferred).
    To be implemented based on specific game rules.
    """
    print(f"DEBUG: game_rules.apply_move called: player {player_id} moves to {move.row},{move.col} in turn {state.turnNumber}")
    # Placeholder: Returns a copy of the state, possibly with the move made.
    # This is a critical function and needs full implementation.
    # For MCTS to work, it needs to simulate moves.
    new_state = state.copy(deep=True)
    
    # Basic example: Set cell, change current player, increment turn.
    # This is NOT the real game logic.
    if 0 <= move.row < new_state.gridSize.rows and 0 <= move.col < new_state.gridSize.cols:
        # new_state.grid[move.row][move.col].player = player_id # Example
        # new_state.grid[move.row][move.col].orbs = 1 # Example
        pass # Actual game logic for applying move is needed here

    # Determine next player (simple alternation for placeholder)
    # current_player_index = -1
    # for i, p_info in enumerate(new_state.players):
    #     if p_info.id == player_id:
    #         current_player_index = i
    #         break
    # if current_player_index != -1 and len(new_state.players) > 0:
    #     next_player_index = (current_player_index + 1) % len(new_state.players)
    #     new_state.currentPlayerId = new_state.players[next_player_index].id
    # else:
    #     new_state.currentPlayerId = None # Or handle error

    # new_state.turnNumber += 1
    # new_state.status = "active" # Or check for game end
    
    # For now, just return a deep copy. The MCTS expansion requires this to not fail.
    # The actual move application logic is complex and game-specific.
    return new_state # Must be implemented correctly

def get_next_player_id(state: GameState, current_player_id: PlayerId) -> Optional[PlayerId]:
    """
    Determines the ID of the next player.
    To be implemented based on specific game rules (e.g., simple alternation, skipping players).
    """
    print(f"DEBUG: game_rules.get_next_player_id called for current player {current_player_id} in turn {state.turnNumber}")
    player_ids = [p.id for p in state.players]
    if not player_ids:
        return None
    try:
        current_idx = player_ids.index(current_player_id)
        next_idx = (current_idx + 1) % len(player_ids)
        return player_ids[next_idx]
    except ValueError: # current_player_id not in list
        return None # Or raise error

# It's good practice to also define an initial state function if not already present.
# def get_initial_state(grid_size_config: Any, players: List[PlayerInfo]) -> GameState:
#     pass # To be implemented
>>>>>>> 978ac644
<|MERGE_RESOLUTION|>--- conflicted
+++ resolved
@@ -1,4 +1,3 @@
-<<<<<<< HEAD
 import copy # For deepcopy
 from typing import List, Optional, Tuple
 from collections import deque
@@ -262,106 +261,4 @@
       turnNumber=0
   )
 
-  return initial_game_state
-=======
-from typing import List, Optional, Any
-from ai.models import GameState, Position, PlayerId
-
-# (Assuming GameState, Position, PlayerId are defined in ai.models)
-
-def get_valid_moves(state: GameState) -> List[Position]:
-    """
-    Returns a list of all valid moves for the current player in the given state.
-    To be implemented based on specific game rules.
-    """
-    print(f"DEBUG: game_rules.get_valid_moves called for state turn {state.turnNumber}, player {state.currentPlayerId}")
-    # Placeholder: Return an empty list or a dummy move if needed for basic testing without full game logic
-    # For now, to avoid breaking MCTS which expects moves, let's assume a dummy grid and return one move.
-    # This will need to be properly implemented.
-    if state.gridSize.rows > 0 and state.gridSize.cols > 0:
-        # Example: return a corner if grid exists, otherwise empty list
-        # return [Position(row=0, col=0)]
-        pass # Placeholder, MCTS should ideally handle empty valid_moves if game ends.
-    return [] # Must be implemented
-
-def get_reward(state: GameState, root_player_id: PlayerId) -> float:
-    """
-    Returns the reward for the root_player_id given a terminal state.
-    +1 for win, -1 for loss, 0 for draw.
-    Perspective is crucial: reward for `root_player_id`.
-    To be implemented based on specific game rules.
-    """
-    print(f"DEBUG: game_rules.get_reward called for state turn {state.turnNumber}, root_player {root_player_id}, winner {state.winnerId}")
-    if state.winnerId is None:
-        return 0.0  # Draw or ongoing (though should be terminal for reward)
-    if state.winnerId == root_player_id:
-        return 1.0  # root_player_id wins
-    else:
-        return -1.0 # root_player_id loses (opponent won)
-
-def is_terminal(state: GameState) -> bool:
-    """
-    Checks if the given state is a terminal state (game over).
-    To be implemented based on specific game rules.
-    """
-    print(f"DEBUG: game_rules.is_terminal called for state turn {state.turnNumber}, status {state.status}")
-    return state.status == "finished" or state.status == "draw" # Based on GameState model
-
-def apply_move(state: GameState, move: Position, player_id: PlayerId) -> GameState:
-    """
-    Applies the given move for the player_id to the state and returns a NEW GameState object.
-    This function must not modify the input state (immutable states are preferred).
-    To be implemented based on specific game rules.
-    """
-    print(f"DEBUG: game_rules.apply_move called: player {player_id} moves to {move.row},{move.col} in turn {state.turnNumber}")
-    # Placeholder: Returns a copy of the state, possibly with the move made.
-    # This is a critical function and needs full implementation.
-    # For MCTS to work, it needs to simulate moves.
-    new_state = state.copy(deep=True)
-    
-    # Basic example: Set cell, change current player, increment turn.
-    # This is NOT the real game logic.
-    if 0 <= move.row < new_state.gridSize.rows and 0 <= move.col < new_state.gridSize.cols:
-        # new_state.grid[move.row][move.col].player = player_id # Example
-        # new_state.grid[move.row][move.col].orbs = 1 # Example
-        pass # Actual game logic for applying move is needed here
-
-    # Determine next player (simple alternation for placeholder)
-    # current_player_index = -1
-    # for i, p_info in enumerate(new_state.players):
-    #     if p_info.id == player_id:
-    #         current_player_index = i
-    #         break
-    # if current_player_index != -1 and len(new_state.players) > 0:
-    #     next_player_index = (current_player_index + 1) % len(new_state.players)
-    #     new_state.currentPlayerId = new_state.players[next_player_index].id
-    # else:
-    #     new_state.currentPlayerId = None # Or handle error
-
-    # new_state.turnNumber += 1
-    # new_state.status = "active" # Or check for game end
-    
-    # For now, just return a deep copy. The MCTS expansion requires this to not fail.
-    # The actual move application logic is complex and game-specific.
-    return new_state # Must be implemented correctly
-
-def get_next_player_id(state: GameState, current_player_id: PlayerId) -> Optional[PlayerId]:
-    """
-    Determines the ID of the next player.
-    To be implemented based on specific game rules (e.g., simple alternation, skipping players).
-    """
-    print(f"DEBUG: game_rules.get_next_player_id called for current player {current_player_id} in turn {state.turnNumber}")
-    player_ids = [p.id for p in state.players]
-    if not player_ids:
-        return None
-    try:
-        current_idx = player_ids.index(current_player_id)
-        next_idx = (current_idx + 1) % len(player_ids)
-        return player_ids[next_idx]
-    except ValueError: # current_player_id not in list
-        return None # Or raise error
-
-# It's good practice to also define an initial state function if not already present.
-# def get_initial_state(grid_size_config: Any, players: List[PlayerInfo]) -> GameState:
-#     pass # To be implemented
->>>>>>> 978ac644
+  return initial_game_state